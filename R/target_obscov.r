<<<<<<< HEAD
# Shiny notes:
# Approximately this layout: https://shiny.rstudio.com/gallery/submitbutton-demo.html
# Keyboard entry for te; default value 500; 
#   label: "Total effort (e.g., hauls) in fishery (Larger effort takes longer: ~40 s for 50K, ~3 min for 500K)"
# Keyboard entry for bpue; default value 0.05; label: "Bycatch per unit effort"
# Keyboard entry for d; default value 2; label: "Dispersion (d ~ Var/Mean; usually d < 3 for bycatch of conservation concern)"
# then an actionButton ("submit"), elicits reactive sim_obscov_cv
# sliders for targetcv; from 10 to 100; default value 30; label: "Target CV for bycatch estimates"
#   and q; from 0.5 to 0.95; default value 0.8; label: "Probability of achieving target CV"
# Interactve updating of plot of CV vs observer coverage and observer coverage recommendation based on sliders (plot_obscov_cv)
# Interactive updating of text under plot: 
#   "Minimum coverage to achieve targetcv% CV with q*100% probability is x$pobscov% (x$nobsets hauls).",
#   where targetcv and q are user-specified and x is returned from plot_obscov_cv.
# Static plot of Probability of zero observed bycatch vs observer coverage (plot_probzeroobs)
# dimmed plot while recalculating

# Add following limits on inputs:
# d limits: numeric, 1 <= d 
# bpue limits: numeric, 0 < bpue; no upper limit
# te limits: integer, te >= 10 

=======
>>>>>>> 1f6daf15
#' @importFrom magrittr %>%
#' @importFrom graphics abline axis legend lines mtext par plot points
#' @importFrom stats pnbinom ppois quantile var
#' @importFrom utils tail
#' @importFrom rlang .data
NULL 


## quiets concerns of R CMD check re: the .'s that appear in pipelines
## and the "n" that is produced by dplyr::count() in a pipeline
if (getRversion() >= "2.15.1") utils::globalVariables(c("n"))


# Hidden function to execute progress bar
progbar = function(it, total, shiny.progress=FALSE) {
  if (shiny.progress) {
    shiny::incProgress(500 / total)
  } else {
    svMisc::progress(it/total*100)
  }
}


#' Simulate CV response to observer coverage
#'
#' \code{sim_obscov_cv} simulates bycatch estimation CVs resulting from a range 
#' of observer coverage levels, given bycatch rate, negative binomial dispersion 
#' parameter, and total fishery effort. The function runs 1000 simulations per
#' level of observer coverage, for observer coverage levels ranging from 0.1%
#' or two sets/hauls, whichever is greater, to 100%. Simulated bycatch estimates
#' use a simple mean-per-unit approach with finite population correction, which 
#' assume representative observer coverage. CV estimates exclude simulations 
#' with zero observed bycatch.
#' WARNING: Calls specifying large (>100K sets/hauls) total effort may take 
#' several minutes to simulate. Increasing number of simulations (nsim) from 
#' default of 1000 will also increase execution time. 
#' 
#' @param te Integer scalar greater than 10. Total effort in fishery (sets/hauls).
#' @param bpue Numeric greater than zero. Bycatch per unit effort.
#' @param d Numeric >= 1. Negative binomial dispersion parameter. The dispersion
#'   parameter corresponds to the variance-to-mean ratio of set-level bycatch, 
#'   so d=1 corresponds to Poisson-distributed bycatch, and d>1 corresponds to
#'   overdispersed bycatch.
#' @param nsim Integer scalar greater than 0. Number of simulations on which to 
#'   base CV estimates.
#' @param ...  Additional arguments for compatibility with Shiny.
#'   
#' @return A tibble with one row per simulation and the following fields: 
#'   simulated percent observer coverage (simpoc), number of observed sets 
#'   (nobsets), total observed bycatch (ob), variance of observed bycatch 
#'   (obvar), mean observed bycatch per unit effort (xsim), finite population 
#'   correction (fpc), standard error of observed bycatch per unit effort 
#'   (sesim), and CV of observed bycatch per unit effort (cvsim).
#'    
#'   For simulations with zero observed bycatch, cvsim will be NaN.
#'   
#' @export 
sim_obscov_cv <- function(te, bpue, d=2, nsim=1000, ...) {  
  obscov <- c(seq(0.001,0.005,0.001), seq(0.01,0.05,0.01), seq(0.10,1,0.05))
<<<<<<< HEAD
  simdat <- tibble::tibble(simpoc = rep(obscov, each=nsim), 
                           nobsets = round(simpoc * te)) %>% 
    dplyr::filter(nobsets > 1) %>% dplyr::mutate(ob=NA, obvar=NA)
  
  for (i in 1:nrow(simdat)) {
    obsets <- if(d==1) Runuran::urpois(simdat$nobsets[i], bpue) 
              else Runuran::urnbinom(simdat$nobsets[i], size=(bpue/(d-1)), prob=1/d)
    simdat$ob[i] <- sum(obsets)
    simdat$obvar[i] <- var(obsets)
=======
  simdat <- tibble::tibble(simpoc = rep(obscov, nsim), 
                           nobsets = round(.data$simpoc * te)) %>% 
    dplyr::filter(.data$nobsets > 1) %>% 
    dplyr::mutate(ob=NA, obvar=NA)
  set.seed(Sys.time())
  
  for (i in 1:nrow(simdat)) {
    obsets <- if(d==1) Runuran::urpois(simdat$nobsets[i], bpue) 
    else Runuran::urnbinom(simdat$nobsets[i], size=(bpue/(d-1)), prob=1/d)
    simdat$ob[i] <- sum(obsets)
    simdat$obvar[i] <- stats::var(obsets)
>>>>>>> 1f6daf15
    
    if (i %% 500 == 0) progbar(i, nrow(simdat), ...)
  }
  
  simdat <- simdat %>% 
    dplyr::mutate(xsim=.data$ob/.data$nobsets, fpc=1-.data$nobsets/te, 
                  sesim=sqrt(.data$fpc*.data$obvar/.data$nobsets), 
                  cvsim=.data$sesim/.data$xsim)
  return(simdat)
}


#' Plot CV vs. observer coverage
#' 
#' \code{plot_obscov_cv} plots CV of bycatch estimates vs observer coverage for
#'   user-specified percentile (i.e., probability of achieving CV) and several 
#'   default percentiles, and prints minimum observer coverage needed to achieve 
#'   user targets. 
#'
#' @param simdat Tibble output from sim_obscov_cv.
#' @param targetcv Numeric, 0 < targetcv <=100. Target CV (as percentage). 
#'    If 0, no corresponding minimum observer coverage will be highlighted.
#' @param q Numeric, 0 < q <=0.95. Desired probability (as a proportion) of 
#'   achieving at least target CV or lower.
#'   
#' @return A list with minimum observer coverage in terms of percentage ($pobscov) 
#'   and effort ($nobsets) corresponding to user specifications.
#' @return Returned invisibly. 
#'   
#' @export 
plot_obscov_cv <- function(simdat=simdat, targetcv=30, q=0.8) {
  # get quantiles of bycatch estimation CVs
  simsum <- simdat %>% 
    dplyr::filter(.data$ob>0) %>% 
    dplyr::group_by(.data$simpoc) %>% 
    dplyr::summarize(nsim=n(), meanob=mean(.data$ob), nobsets=mean(.data$nobsets), 
                     qcv=stats::quantile(.data$cvsim,q,na.rm=T), 
                     q50=stats::quantile(.data$cvsim,0.5,na.rm=T), 
                     q80=stats::quantile(.data$cvsim,0.8,na.rm=T), 
                     q95=stats::quantile(.data$cvsim,0.95,na.rm=T), 
                     min=min(.data$ob), max=max(.data$ob))
  # plot 
  with(simsum, plot(100*simpoc, 100*qcv, 
                    xlim=c(0,100), ylim=c(0,100), xaxs="i", yaxs="i", xaxp=c(0,100,10), yaxp=c(0,100,10),
                    xlab="Observer Coverage (%)", ylab="CV of Bycatch Estimate (%)",
                    main="CV of Bycatch Estimate vs Observer Coverage"))
  with(simsum, polygon(c(100*simsum$simpoc[1],100*simsum$simpoc,100,0), c(100,100*q50,100,100),col="gray90", lty=0))
  with(simsum, polygon(c(100*simsum$simpoc[1],100*simsum$simpoc,100,0), c(100,100*q80,100,100),col="gray80", lty=0))
  with(simsum, polygon(c(100*simsum$simpoc[1],100*simsum$simpoc,100,0), c(100,100*q95,100,100),col="gray70", lty=0))
  with(simsum, points(100*simpoc, 100*qcv))
  with(simsum, lines(100*simpoc, 100*qcv))
  abline(h=100, v=100)
  legpos <- ifelse(any(simsum$simpoc > 0.7 & simsum$q95 > 0.5), "bottomleft", "topright")
  # get (and add to plot) minimum required observer coverage
  if (targetcv) {
    abline(h=targetcv, col=2, lwd=2, lty=2)
    targetoc <- simsum %>% dplyr::filter(.data$qcv <= targetcv/100) %>% 
      dplyr::filter(.data$simpoc==min(.data$simpoc))
    points(targetoc$simpoc*100, targetoc$qcv*100, pch=8, col=2, cex=1.5, lwd=2)
    legend(legpos, lty=c(2,0,1,0,0,0), pch=c(NA,8,1,rep(15,3)), col=c(2,2,1,"gray90","gray80","gray70"), 
           lwd=c(2,2,rep(1,4)), pt.cex=1.5, y.intersp=1.1,
           legend=c("target CV", "min coverage", paste(q*100,"th percentile", sep=""),
                    ">50th percentile",">80th percentile",">95th percentile"))
  } else {
    legend(legpos, lty=c(1,0,0,0), pch=c(1,rep(15,3)), col=c(1,"gray90","gray80","gray70"), 
           lwd=c(rep(1,4)), pt.cex=1.5, y.intersp=1.1,
           legend=c(paste(q*100,"th percentile", sep=""), 
                    ">50th percentile",">80th percentile",">95th percentile"))
  }
  # return recommended minimum observer coverage
  if (targetcv)
    cat(paste("Minimum observer coverage to achieve ", targetcv, "% CV with ", q*100, "% probability is ", 
            targetoc$simpoc*100, "% (", targetoc$nobsets, " hauls).\n", sep=""))
  cat("Note that results are simulation-based and may vary slightly with repetition.\n")
  if (targetcv) 
    return(invisible(list(pobscov = targetoc$simpoc*100, nobsets=targetoc$nobsets)))
}

<<<<<<< HEAD
#' Plot probability of observing zero bycatch vs observer coverage
=======

#' Get probability of zero bycatch given effort, bycatch rate, and dispersion
#' 
#' \code{get_probzero} returns probability of zero bycatch in a specified number 
#' of sets/hauls, given bycatch per unit effort and negative binomial dispersion 
#' parameter. Calculated from the probability density at zero of the
#' corresponding Poisson or negative binomial distribution.
#' 
#' @param n Integer vector. Observed effort levels (in terms of sets/hauls) for
#'  which to calculate probability of zero bycatch.
#' @param bpue Numeric greater than zero. Bycatch per unit effort.
#' @param d Numeric >= 1. Negative binomial dispersion parameter. The dispersion
#'   parameter corresponds to the variance-to-mean ratio of set-level bycatch, 
#'   so d=1 corresponds to Poisson-distributed bycatch, and d>1 corresponds to
#'   overdispersed bycatch.
#'   
#' @return Vector of same length as n with probabilities of zero bycatch. 
#' @return Returned invisibly
#' 
#' @export
get_probzero <- function(n, bpue, d) {
  pz <- if(d==1) stats::ppois(0, bpue)^n 
  else stats::pnbinom(0, size=(bpue/(d-1)), prob=1/d)^n
  return(invisible(pz))
}


#' Plot sample size for CV estimates vs observer coverage
#' 
#' \code{plot_samplesize_cvsim} plots sample size (simulations with positive
#' observed bycatch) vs observer coverage level, along with probability of 
#' observing zero bycatch based on effort and the probability density at zero
#' given bycatch rate and negative binomial dispersion. 
>>>>>>> 1f6daf15
#' 
#' @param simdat Tibble output from sim_obscov_cv.
#' @param bpue Numeric greater than zero. Bycatch per unit effort.
#' @param d Numeric >= 1. Negative binomial dispersion parameter. The dispersion
#'   parameter corresponds to the variance-to-mean ratio of set-level bycatch, 
#'   so d=1 corresponds to Poisson-distributed bycatch, and d>1 corresponds to
#'   overdispersed bycatch.
#' 
#' @return None
#' 
#' @export 
<<<<<<< HEAD
plot_probzeroobs <- function(simdat=simdat) {
  nd <- simdat %>% 
    dplyr::group_by(simpoc) %>% 
    dplyr::summarize(n=n(), ndp = sum(ob==0)/n)
  with(nd, plot(100*simpoc, 100*ndp, 
                xlim=c(0,100), ylim=c(0,round(max(100*ndp),-1)+10), xaxs="i", yaxs="i", xaxp=c(0,100,10), yaxp=c(0,100,10),
                xlab="Observer Coverage (%)", ylab="Probability of Zero Bycatch (%)",
                main="Probability of Zero Bycatch"))
  abline(h=tail(nd$ndp,1)*100,col=2)
  legpos <- ifelse(any(nd$simpoc > 0.75 & nd$ndp > 0.8), "bottomleft", "topright")
  legend(legpos, lty=c(0,1), pch=c(1,NA), lwd=1, col=c(1,2), legend=c("in observed effort","in total effort"))
=======
plot_samplesize_cvsim <- function(simdat=simdat, bpue, d) {
  s <- simdat %>% 
    dplyr::filter(.data$ob>0) %>% 
    dplyr::group_by(.data$simpoc, .data$nobsets) %>% 
    dplyr::summarize(npos=n())
  pz <- get_probzero(s$nobsets, bpue, d)
  omar <- graphics::par()$mar
  graphics::par(mar = c(4.1,4.1,3,4.1))
  with(s, plot(100*simpoc, npos, pch=22,
               xlim=c(0,100), ylim=c(0,round(max(npos),-1)+10), xaxs="i", yaxs="i",
               xaxp=c(0,100,10), yaxp=c(0,1000,10),
               xlab="Observer Coverage (%)", ylab="Simulations with Positive Bycatch",
               main="Sample Size for CV Estimates"))
  graphics::par(new=T)
  plot(100*s$simpoc, 100*pz, type="l", lwd=2, xaxs="i", yaxs="i", xlim=c(0,100), ylim=c(0,100),
       axes=F, xlab=NA, ylab=NA, col=2)
  axis(side = 4, col=2, col.axis=2)
  mtext(side = 4, line = 3, "Probability of Zero Bycatch (%)", col=2)
  abline(h=100*tail(pz,1), lty=3, lwd=2, col=2)
  legpos <- ifelse(any(s$simpoc > 0.7 & pz < 0.2), "right", "bottomright")
  legend(legpos, lty=c(1,3), col=2, lwd=2, text.col=2, bty="n", legend=c("in observed effort","in total effort"))
  graphics::par(mar=omar)
}  


#' Plot probability of positive observed bycatch vs observer coverage
#' 
#' \code{plot_probposobs} plots probability of observing at least one bycatch 
#'   event vs observer coverage, given total effort in sets/hauls, bycatch per 
#'   unit effort, and negative binomial dispersion parameter. Probabilities are
#'   based on the probability density function for the corresponding Poisson or 
#'   negative binomial distribution. 
#'   
#' @param te Integer scalar greater than 10. Total effort in fishery (sets/hauls).
#' @param bpue Numeric greater than zero. Bycatch per unit effort.
#' @param d Numeric >= 1. Negative binomial dispersion parameter. The dispersion
#'   parameter corresponds to the variance-to-mean ratio of set-level bycatch, 
#'   so d=1 corresponds to Poisson-distributed bycatch, and d>1 corresponds to
#'   overdispersed bycatch.
#' @param target.ppos Numeric, 0 < target.ppos <=100. Target probability of
#'   positive observed bycatch (as percentage), given positive bycatch in total 
#'   effort. If 0, no corresponding minimum observer coverage will be highlighted.
#' 
#' @return A list with minimum observer coverage in terms of percentage ($pobscov) 
#'   and effort ($nobsets) corresponding to user specifications.
#' @return Returned invisibly. 
#' 
#' @export 
plot_probposobs <- function(te, bpue, d, target.ppos=80) {
  # percent probablity of positive observed bycatch
  oc <- tibble::tibble(obscov = c(seq(0.001,0.005,0.001), seq(0.01,1,0.01)),
               nobsets = round(.data$obscov * te)) %>% 
    dplyr::filter(.data$nobsets>0) %>% as.data.frame()
  oc$pp <- 1-get_probzero(oc$nobsets, bpue, d)   # probability of positive observed bycatch
  ppt <- tail(oc$pp,1)   # probability of positive bycatch in total effort
  plot(100*oc$obscov, 100*(oc$pp/ppt), type="l", lty=1, lwd=2,
       xlim=c(0,100), ylim=c(0,100), xaxs="i", yaxs="i", xaxp=c(0,100,10), yaxp=c(0,100,10),
       xlab="Observer Coverage (%)", ylab="Probability of Positive Bycatch (%)",
       main="Probability of Positive Bycatch")
  abline(h=100*ppt,lwd=2, lty=3)
  lines(100*oc$obscov, 100*oc$pp, lwd=2, lty=2)
  lines(100*oc$obscov, 100*(oc$pp/ppt), lwd=2)
  legpos <- ifelse(any(oc$obscov > 0.6 & oc$pp < 0.3 ), "topleft", "bottomright")
  if (target.ppos) {
    abline(h=target.ppos, col=2, lwd=2, lty=4)
    itargetoc <- which.max(100*oc$pp/ppt >= target.ppos)
    points(oc$obscov[itargetoc]*100, (oc$pp/ppt)[itargetoc]*100, pch=8, col=2, cex=1.5, lwd=2)
    legend(legpos, lty=c(1,2,3,4,NA), pch=c(NA,NA,NA,NA,8), lwd=2, col=c(1,1,1,2,2), pt.cex=1.5, 
           legend=c("in observed effort if total bycatch > 0", "in observed effort",
                    "in total effort", "in target observer coverage", "min coverage"))
  } else {
    legend(legpos, lty=c(1,2,3), lwd=2, col=1, 
           legend=c("in observed effort if total bycatch > 0","in observed effort","in total effort"))
  }
  # return recommended minimum observer coverage
  if (target.ppos) {
    cat(paste("Minimum observer coverage to achieve ", target.ppos, "% probability ",
              "of observing bycatch when\ntotal bycatch is positive is ", 
              oc$obscov[itargetoc]*100, "% (", oc$nobsets[itargetoc], " sets).\n", 
              sep=""))
    return(invisible(list(pobscov=oc$obscov[itargetoc]*100, nobsets=oc$nobsets[itargetoc])))
  }
>>>>>>> 1f6daf15
}<|MERGE_RESOLUTION|>--- conflicted
+++ resolved
@@ -1,27 +1,3 @@
-<<<<<<< HEAD
-# Shiny notes:
-# Approximately this layout: https://shiny.rstudio.com/gallery/submitbutton-demo.html
-# Keyboard entry for te; default value 500; 
-#   label: "Total effort (e.g., hauls) in fishery (Larger effort takes longer: ~40 s for 50K, ~3 min for 500K)"
-# Keyboard entry for bpue; default value 0.05; label: "Bycatch per unit effort"
-# Keyboard entry for d; default value 2; label: "Dispersion (d ~ Var/Mean; usually d < 3 for bycatch of conservation concern)"
-# then an actionButton ("submit"), elicits reactive sim_obscov_cv
-# sliders for targetcv; from 10 to 100; default value 30; label: "Target CV for bycatch estimates"
-#   and q; from 0.5 to 0.95; default value 0.8; label: "Probability of achieving target CV"
-# Interactve updating of plot of CV vs observer coverage and observer coverage recommendation based on sliders (plot_obscov_cv)
-# Interactive updating of text under plot: 
-#   "Minimum coverage to achieve targetcv% CV with q*100% probability is x$pobscov% (x$nobsets hauls).",
-#   where targetcv and q are user-specified and x is returned from plot_obscov_cv.
-# Static plot of Probability of zero observed bycatch vs observer coverage (plot_probzeroobs)
-# dimmed plot while recalculating
-
-# Add following limits on inputs:
-# d limits: numeric, 1 <= d 
-# bpue limits: numeric, 0 < bpue; no upper limit
-# te limits: integer, te >= 10 
-
-=======
->>>>>>> 1f6daf15
 #' @importFrom magrittr %>%
 #' @importFrom graphics abline axis legend lines mtext par plot points
 #' @importFrom stats pnbinom ppois quantile var
@@ -81,17 +57,6 @@
 #' @export 
 sim_obscov_cv <- function(te, bpue, d=2, nsim=1000, ...) {  
   obscov <- c(seq(0.001,0.005,0.001), seq(0.01,0.05,0.01), seq(0.10,1,0.05))
-<<<<<<< HEAD
-  simdat <- tibble::tibble(simpoc = rep(obscov, each=nsim), 
-                           nobsets = round(simpoc * te)) %>% 
-    dplyr::filter(nobsets > 1) %>% dplyr::mutate(ob=NA, obvar=NA)
-  
-  for (i in 1:nrow(simdat)) {
-    obsets <- if(d==1) Runuran::urpois(simdat$nobsets[i], bpue) 
-              else Runuran::urnbinom(simdat$nobsets[i], size=(bpue/(d-1)), prob=1/d)
-    simdat$ob[i] <- sum(obsets)
-    simdat$obvar[i] <- var(obsets)
-=======
   simdat <- tibble::tibble(simpoc = rep(obscov, nsim), 
                            nobsets = round(.data$simpoc * te)) %>% 
     dplyr::filter(.data$nobsets > 1) %>% 
@@ -103,8 +68,7 @@
     else Runuran::urnbinom(simdat$nobsets[i], size=(bpue/(d-1)), prob=1/d)
     simdat$ob[i] <- sum(obsets)
     simdat$obvar[i] <- stats::var(obsets)
->>>>>>> 1f6daf15
-    
+
     if (i %% 500 == 0) progbar(i, nrow(simdat), ...)
   }
   
@@ -182,9 +146,6 @@
     return(invisible(list(pobscov = targetoc$simpoc*100, nobsets=targetoc$nobsets)))
 }
 
-<<<<<<< HEAD
-#' Plot probability of observing zero bycatch vs observer coverage
-=======
 
 #' Get probability of zero bycatch given effort, bycatch rate, and dispersion
 #' 
@@ -218,7 +179,6 @@
 #' observed bycatch) vs observer coverage level, along with probability of 
 #' observing zero bycatch based on effort and the probability density at zero
 #' given bycatch rate and negative binomial dispersion. 
->>>>>>> 1f6daf15
 #' 
 #' @param simdat Tibble output from sim_obscov_cv.
 #' @param bpue Numeric greater than zero. Bycatch per unit effort.
@@ -230,19 +190,6 @@
 #' @return None
 #' 
 #' @export 
-<<<<<<< HEAD
-plot_probzeroobs <- function(simdat=simdat) {
-  nd <- simdat %>% 
-    dplyr::group_by(simpoc) %>% 
-    dplyr::summarize(n=n(), ndp = sum(ob==0)/n)
-  with(nd, plot(100*simpoc, 100*ndp, 
-                xlim=c(0,100), ylim=c(0,round(max(100*ndp),-1)+10), xaxs="i", yaxs="i", xaxp=c(0,100,10), yaxp=c(0,100,10),
-                xlab="Observer Coverage (%)", ylab="Probability of Zero Bycatch (%)",
-                main="Probability of Zero Bycatch"))
-  abline(h=tail(nd$ndp,1)*100,col=2)
-  legpos <- ifelse(any(nd$simpoc > 0.75 & nd$ndp > 0.8), "bottomleft", "topright")
-  legend(legpos, lty=c(0,1), pch=c(1,NA), lwd=1, col=c(1,2), legend=c("in observed effort","in total effort"))
-=======
 plot_samplesize_cvsim <- function(simdat=simdat, bpue, d) {
   s <- simdat %>% 
     dplyr::filter(.data$ob>0) %>% 
@@ -325,5 +272,4 @@
               sep=""))
     return(invisible(list(pobscov=oc$obscov[itargetoc]*100, nobsets=oc$nobsets[itargetoc])))
   }
->>>>>>> 1f6daf15
 }